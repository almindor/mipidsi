--- conflicted
+++ resolved
@@ -243,69 +243,6 @@
         T: IntoIterator<Item = M::ColorFormat>,
     {
         self.set_address_window(sx, sy, ex, ey)?;
-<<<<<<< HEAD
-=======
-        self.model.write_pixels(&mut self.dcs, colors)?;
-
-        Ok(())
-    }
-
-    /// Copies raw pixel data to a rectangular region of the framebuffer.
-    ///
-    /// This method writes the pixel data stored in the `raw_buf` slice to the
-    /// specified rectangular region within the display controller's
-    /// framebuffer.  If `raw_buf` contains more data than required to fill the
-    /// region, writing will wrap around to the top left corner after reaching
-    /// the bottom right corner.
-    ///
-    /// <div class="warning">
-    ///
-    /// This method is intended for advanced use cases where low level access to
-    /// the displays framebuffer is required for performance reasons.  The
-    /// caller must ensure the raw pixel data in `raw_buf` has the correct
-    /// format and endianness.
-    ///
-    /// For all other use cases it is recommended to instead use
-    /// [`embedded-graphics`](https://docs.rs/embedded-graphics/latest/embedded_graphics/)
-    /// to draw to the display.
-    ///
-    /// </div>
-    ///
-    /// <div class="warning">
-    ///
-    /// The method might not work the same for all `display-interface`s and is
-    /// known to not work as expected when used with a
-    /// [`PGPIO16BitInterface`](https://docs.rs/display-interface-parallel-gpio/latest/display_interface_parallel_gpio/struct.PGPIO16BitInterface.html)
-    /// from the `display-interface-gpio` crate.
-    ///
-    /// </div>
-    ///
-    /// # Arguments
-    ///
-    /// * `sx` - x coordinate start
-    /// * `sy` - y coordinate start
-    /// * `ex` - x coordinate end (inclusive)
-    /// * `ey` - y coordinate end (inclusive)
-    /// * `raw_buf` - `&[u8]` buffer of raw pixel data in the format expected by the display
-    ///
-    /// <div class="warning">
-    ///
-    /// The end values of the X and Y coordinate ranges are inclusive, and no
-    /// bounds checking is performed on these values. Using out of range values
-    /// (e.g., passing `320` instead of `319` for a 320 pixel wide display) will
-    /// result in undefined behavior.
-    ///
-    /// </div>
-    pub fn set_pixels_from_buffer(
-        &mut self,
-        sx: u16,
-        sy: u16,
-        ex: u16,
-        ey: u16,
-        raw_buf: &[u8],
-    ) -> Result<(), Error> {
-        self.set_address_window(sx, sy, ex, ey)?;
->>>>>>> 07e088c0
 
         self.di.write_command(dcs::WriteMemoryStart)?;
 

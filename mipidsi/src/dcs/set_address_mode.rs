--- conflicted
+++ resolved
@@ -38,27 +38,11 @@
 
     /// Returns this Madctl with [Orientation] set to new value
     #[must_use]
-<<<<<<< HEAD
     pub const fn with_orientation(self, orientation: Orientation) -> Self {
-        let mut result = self;
-        let value = match orientation {
-            Orientation::Portrait(false) => 0b0000_0000,
-            Orientation::Portrait(true) => 0b0100_0000,
-            Orientation::PortraitInverted(false) => 0b1100_0000,
-            Orientation::PortraitInverted(true) => 0b1000_0000,
-            Orientation::Landscape(false) => 0b0010_0000,
-            Orientation::Landscape(true) => 0b0110_0000,
-            Orientation::LandscapeInverted(false) => 0b1110_0000,
-            Orientation::LandscapeInverted(true) => 0b1010_0000,
-        };
-        result.0 = (result.0 & 0b0001_1111) | value;
-=======
-    pub fn with_orientation(self, orientation: Orientation) -> Self {
         let mut result = self.0;
         result &= 0b0001_1111;
->>>>>>> 61312acd
 
-        let mapping = MemoryMapping::from(orientation);
+        let mapping = MemoryMapping::with_orientation(orientation);
         if mapping.reverse_rows {
             result |= 1 << 7;
         }
